# Copyright 2017 Google Inc.
#
# Licensed under the Apache License, Version 2.0 (the "License");
# you may not use this file except in compliance with the License.
# You may obtain a copy of the License at
#
#     http:#www.apache.org/licenses/LICENSE-2.0
#
# Unless required by applicable law or agreed to in writing, software
# distributed under the License is distributed on an "AS IS" BASIS,
# WITHOUT WARRANTIES OR CONDITIONS OF ANY KIND, either express or implied.
# See the License for the specific language governing permissions and
# limitations under the License.

"""Workflow builder for downloading wiki dumps"""

import os
import urllib2
<<<<<<< HEAD
import random
=======
>>>>>>> c63640db
import time

from workflow import *
import corpora
import sling.flags as flags
import sling.log as log

# Number of concurrent downloads.
download_concurrency = 0

# Task for downloading wiki dumps.
class UrlDownload:
  def run(self, task):
    # Get task parameters.
    name = task.param("shortname")
    url = task.param("url")
    ratelimit = task.param("ratelimit", 0)
    chunksize = task.param("chunksize", 64 * 1024)
    output = task.output("output")
    log.info("Download " + name + " from " + url)

    # Make sure directory exists.
    directory = os.path.dirname(output.name)
    if not os.path.exists(directory): os.makedirs(directory)

    # Do not overwrite existing file unless flag is set.
    if not flags.arg.overwrite and os.path.exists(output.name):
      raise Exception("file already exists: " + output.name + \
                      " (use --overwrite to overwrite existing files)")

    # Wait until we are below the rate limit.
    global download_concurrency
    if ratelimit > 0:
      while download_concurrency >= ratelimit: time.sleep(10)
      download_concurrency += 1

    # Download from url to file.
    if ratelimit > 0: log.info("Start download of " + url)
    conn = urllib2.urlopen(url)
<<<<<<< HEAD
    srvLastModified = time.mktime(time.strptime(conn.headers['last-modified'],
                                                "%a, %d %b %Y %H:%M:%S GMT"))
=======
    last_modified = time.mktime(time.strptime(conn.headers['last-modified'],
                                              "%a, %d %b %Y %H:%M:%S GMT"))
>>>>>>> c63640db
    total_bytes = "bytes_downloaded"
    bytes = name + "_bytes_downloaded"
    with open(output.name, 'wb') as f:
      while True:
        chunk = conn.read(chunksize)
        if not chunk: break
        f.write(chunk)
        task.increment(total_bytes, len(chunk))
        task.increment(bytes, len(chunk))
<<<<<<< HEAD
    os.utime(output.name, (srvLastModified, srvLastModified))
=======
    os.utime(output.name, (last_modified, last_modified))
>>>>>>> c63640db
    if ratelimit > 0: download_concurrency -= 1
    log.info(name + " downloaded")

register_task("url-download", UrlDownload)

class DownloadWorkflow:
  def __init__(self, name=None, wf=None):
    if wf == None: wf = Workflow(name)
    self.wf = wf

  #---------------------------------------------------------------------------
  # Wikipedia dumps
  #---------------------------------------------------------------------------

  def wikipedia_dump(self, language=None):
    """Resource for wikipedia dump. This can be downloaded from wikimedia.org
    and contains a full dump of Wikipedia in a particular language. This is
    in XML format with the articles in Wiki markup format."""
    if language == None: language = flags.arg.language
    return self.wf.resource(corpora.wikipedia_dump(language),
                            format="xml/wikipage")

  def download_wikipedia(self, url=None, dump=None, language=None):
    if language == None: language = flags.arg.language
    if url == None: url = corpora.wikipedia_url(language)
    if dump == None: dump = self.wikipedia_dump(language)

    with self.wf.namespace(language + "-wikipedia-download"):
      download = self.wf.task("url-download")
      download.add_params({
        "language": language,
        "url": url,
        "shortname": language + "wiki",
        "ratelimit": 2,
      })
      download.attach_output("output", dump)
      return dump

  #---------------------------------------------------------------------------
  # Wikidata dumps
  #---------------------------------------------------------------------------

  def wikidata_dump(self):
    """Resource for wikidata dump. This can be downloaded from wikimedia.org
    and contains a full dump of Wikidata in JSON format."""
    return self.wf.resource(corpora.wikidata_dump(), format="text/json")

  def download_wikidata(self, url=None, dump=None):
    if url == None: url = corpora.wikidata_url()
    if dump == None: dump = self.wikidata_dump()

    with self.wf.namespace("wikidata-download"):
      download = self.wf.task("url-download")
      download.add_params({
        "url": url,
        "shortname": "wikidata",
      })
      download.attach_output("output", dump)
      return dump
<|MERGE_RESOLUTION|>--- conflicted
+++ resolved
@@ -16,10 +16,6 @@
 
 import os
 import urllib2
-<<<<<<< HEAD
-import random
-=======
->>>>>>> c63640db
 import time
 
 from workflow import *
@@ -59,13 +55,8 @@
     # Download from url to file.
     if ratelimit > 0: log.info("Start download of " + url)
     conn = urllib2.urlopen(url)
-<<<<<<< HEAD
-    srvLastModified = time.mktime(time.strptime(conn.headers['last-modified'],
-                                                "%a, %d %b %Y %H:%M:%S GMT"))
-=======
     last_modified = time.mktime(time.strptime(conn.headers['last-modified'],
                                               "%a, %d %b %Y %H:%M:%S GMT"))
->>>>>>> c63640db
     total_bytes = "bytes_downloaded"
     bytes = name + "_bytes_downloaded"
     with open(output.name, 'wb') as f:
@@ -75,11 +66,7 @@
         f.write(chunk)
         task.increment(total_bytes, len(chunk))
         task.increment(bytes, len(chunk))
-<<<<<<< HEAD
-    os.utime(output.name, (srvLastModified, srvLastModified))
-=======
     os.utime(output.name, (last_modified, last_modified))
->>>>>>> c63640db
     if ratelimit > 0: download_concurrency -= 1
     log.info(name + " downloaded")
 
