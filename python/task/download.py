--- conflicted
+++ resolved
@@ -51,11 +51,7 @@
     if ratelimit > 0:
       while download_concurrency >= ratelimit: time.sleep(10)
       download_concurrency += 1
-<<<<<<< HEAD
-    
-=======
 
->>>>>>> 579d26a2
     # Download from url to file.
     if ratelimit > 0: log.info("Start download of " + url)
     conn = urllib2.urlopen(url)
@@ -68,11 +64,7 @@
         f.write(chunk)
         task.increment(total_bytes, len(chunk))
         task.increment(bytes, len(chunk))
-<<<<<<< HEAD
-    if ratelimit > 0: download_concurrency -= 1 
-=======
     if ratelimit > 0: download_concurrency -= 1
->>>>>>> 579d26a2
     log.info(name + " downloaded")
 	
 register_task("url-download", UrlDownload)
