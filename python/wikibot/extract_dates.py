# Copyright 2018 Google Inc.
#
# Licensed under the Apache License, Version 2.0 (the "License");
# you may not use this file except in compliance with the License.
# You may obtain a copy of the License at
#
#     http:#www.apache.org/licenses/LICENSE-2.0
#
# Unless required by applicable law or agreed to in writing, software
# distributed under the License is distributed on an "AS IS" BASIS,
# WITHOUT WARRANTIES OR CONDITIONS OF ANY KIND, either express or implied.
# See the License for the specific language governing permissions and
# limitations under the License.

"""Class for extracting birth date facts and storing them in a record file"""

import sling
import re
import sys
import json

class ExtractDates:
  def __init__(self):
    self.kb = sling.Store()
<<<<<<< HEAD
=======
    self.kb.lockgc()
>>>>>>> 3f6f7c04
    self.kb.load("local/data/e/wiki/kb.sling", snapshot=True)
    self.instanceof = self.kb['P31']
    self.has_part = self.kb['P527']
    self.part_of = self.kb['P361']
    self.item_category = self.kb['/w/item/category']
    self.date_of_birth = self.kb['P569']
    self.date_of_death = self.kb['P570']
    self.inception = self.kb['P571']
    self.dad = self.kb['P576'] # dissolved, abolished or demolished
    self.wikimedia_category = self.kb['Q4167836']
    self.date_types = [
      self.kb['Q29964144'], # year BC
      self.kb['Q577'],      # year
      self.kb['Q39911'],    # decade
      self.kb['Q578'],      # century
      self.kb['Q36507'],    # millennium
    ]
    self.human = self.kb['Q5']
    self.item = self.kb["item"]
    self.facts = self.kb["facts"]
    self.provenance = self.kb["provenance"]
    self.category = self.kb["category"]
    self.method = self.kb["method"]

    self.calendar = sling.Calendar(self.kb)
    self.names = sling.PhraseTable(self.kb,
                                   "local/data/e/wiki/en/phrase-table.repo")
    self.kb.freeze()
    self.date_type = {}
    self.conflicts = 0

  def find_date(self, phrase):
    for item in self.names.lookup(phrase):
      for cls in item(self.instanceof):
        clsr = cls.resolve()
        if clsr in self.date_types:
          self.date_type[item] = clsr
          return item
    return None

  def dated_categories(self, pattern, group=1):
    cats = {}
    for item in self.kb:
      if self.wikimedia_category not in item(self.instanceof): continue
      m = re.compile(pattern).match(str(item.name))  # , re.IGNORECASE
      if m is not None:
        date = self.find_date(m.group(group))
        if date is not None:
          cats[item] = date
    print len(cats), "dated categories found for pattern", pattern
    return cats

  def most_specific_date(self, dates):
    if dates is None: return None
    if len(dates) == 1: return dates[0]
    dt = {}
    for cat, date in dates:
      dti = self.date_type[date]
      if not dti: return None # no date type found for the date
      if dti in dt:
        (old_cat, old_date) = dt[dti]
        if old_date != date:
          self.conflicts += 1
          return None # conflict from two dates of the same date type
      dt[dti] = (cat, date)
    # TODO: check that there is consistency across date types, e.g., can't have
    # both born in the year 1911 and in the decade the 1920s
    for i in range(len(self.date_types)):
      if self.date_types[i] in dt:
        return dt[self.date_types[i]]
    return None

  def find_inceptions(self, inc_cats):
    self.out_file = "local/data/e/wikibot/inc-dates.rec"
    record_file = sling.RecordWriter(self.out_file)
    records = 0
    store = sling.Store(self.kb)

    for item in self.kb:
      if self.wikimedia_category in item(self.instanceof): continue
      if self.human in item(self.instanceof): continue
      name = item.name
      if name is not None and name.startswith("Category:"): continue
      if item[self.inception] is not None: continue
      cat_dates = []
      # Collect all the item's inception categories in cat_dates
      for cat in item(self.item_category):
        cat_inc_date = inc_cats.get(cat)
        if cat_inc_date is None: continue
        cat_dates.append((cat, cat_inc_date))
      if not cat_dates: continue # no inception categories found for item
      msd = self.most_specific_date(cat_dates)
      if msd is None: continue
      (inc_cat, inc_date) = msd
      records += 1

      facts = store.frame({
        self.inception: self.calendar.value(sling.Date(inc_date))
      })
      provenance = store.frame({
        self.category: inc_cat,
        self.method: "Member of an inception category, '" + inc_cat.name + "'"
      })
      fact = store.frame({
        self.item: item,
        self.facts: facts,
        self.provenance: provenance
      })
      record_file.write(item.id, fact.data(binary=True))

    record_file.close()
    print records, "inception date records written to file:", self.out_file
    print self.conflicts, "conflicts encountered"

  def find_deaths(self, death_cats):
    self.out_file = "local/data/e/wikibot/death-dates.rec"
<<<<<<< HEAD
=======
    record_file = sling.RecordWriter(self.out_file)
    records = 0

    for item in self.kb:
      if self.human not in item(self.instanceof): continue
      if item[self.date_of_death] is not None: continue
      cat_dates = []
      # Collect all the item's death categories in cat_dates
      for cat in item(self.item_category):
        cat_death_date = death_cats.get(cat)
        if cat_death_date is None: continue
        cat_dates.append((cat, cat_death_date))
      if not cat_dates: continue # no death categories found for item
      msd = self.most_specific_date(cat_dates)
      if msd is None: continue
      (death_cat, death_date) = msd
      records += 1
      store = sling.Store(self.kb)
      facts = store.frame({
        self.date_of_death: self.calendar.value(sling.Date(death_date))
      })
      provenance = store.frame({
        self.category: death_cat,
        self.method: "Member of a death category, '" + death_cat.name + "'"
      })
      fact = store.frame({
        self.item: item,
        self.facts: facts,
        self.provenance: provenance
      })
      record_file.write(item.id, fact.data(binary=True))

    record_file.close()
    print records, "death date records written to file:", self.out_file
    print self.conflicts, "conflicts encountered"

  def find_births(self, birth_cats):
    self.out_file = "local/data/e/wikibot/birth-dates.rec"
>>>>>>> 3f6f7c04
    record_file = sling.RecordWriter(self.out_file)
    records = 0

    for item in self.kb:
      if self.human not in item(self.instanceof): continue
<<<<<<< HEAD
      if item[self.date_of_death] is not None: continue
      cat_dates = []
      # Collect all the item's death categories in cat_dates
      for cat in item(self.item_category):
        cat_death_date = death_cats.get(cat)
        if cat_death_date is None: continue
        cat_dates.append((cat, cat_death_date))
      if not cat_dates: continue # no death categories found for item
      msd = self.most_specific_date(cat_dates)
      if msd is None: continue
      (death_cat, death_date) = msd
      records += 1
      store = sling.Store(self.kb)
      facts = store.frame({
        self.date_of_death: self.calendar.value(sling.Date(death_date))
      })
      provenance = store.frame({
        self.category: death_cat,
        self.method: "Member of a death category, '" + death_cat.name + "'"
      })
      fact = store.frame({
        self.item: item,
        self.facts: facts,
        self.provenance: provenance
      })
      record_file.write(item.id, fact.data(binary=True))

    record_file.close()
    print records, "death date records written to file:", self.out_file
    print self.conflicts, "conflicts encountered"

  def find_births(self, birth_cats):
    self.out_file = "local/data/e/wikibot/birth-dates.rec"
    record_file = sling.RecordWriter(self.out_file)
    records = 0

    for item in self.kb:
      if self.human not in item(self.instanceof): continue
=======
>>>>>>> 3f6f7c04
      if item[self.date_of_birth] is not None: continue
      cat_dates = []
      # Collect all the item's birth categories in cat_dates
      for cat in item(self.item_category):
        cat_birth_date = birth_cats.get(cat)
        if cat_birth_date is None: continue
        cat_dates.append((cat, cat_birth_date))
      if not cat_dates: continue # no birth categories found for item
      msd = self.most_specific_date(cat_dates)
      if msd is None: continue
      (birth_cat, birth_date) = msd
      records += 1
      store = sling.Store(self.kb)
      facts = store.frame({
        self.date_of_birth: self.calendar.value(sling.Date(birth_date))
      })
      provenance = store.frame({
        self.category: birth_cat,
        self.method: "Member of a birth category, '" + birth_cat.name + "'"
      })
      fact = store.frame({
        self.item: item,
        self.facts: facts,
        self.provenance: provenance
      })
      record_file.write(item.id, fact.data(binary=True))

    record_file.close()
    print records, "birth date records written to file:", self.out_file
    print self.conflicts, "conflicts encountered"

  def test_record(self):
    store = sling.Store(self.kb)
    test_file = "local/data/e/wikibot/test-birth-dates.rec"
    record_file = sling.RecordWriter(test_file)
    item = store["Q4115189"] # test item
    birth_cat = store["Q9721210"] # 1960s births
    birth_date = 196
    facts = store.frame({
      self.date_of_birth: self.calendar.value(sling.Date(birth_date))
    })
    provenance = store.frame({
      self.category: birth_cat,
      self.method: "Member of a birth category, '" + birth_cat.name + "'"
    })
    fact = store.frame({
      self.item: item,
      self.facts: facts,
      self.provenance: provenance
    })
    record_file.write(item.id, fact.data(binary=True))

    record_file.close()
    print 1, "birth date records written to file:", test_file

  def run(self):
<<<<<<< HEAD
    #birth_cats = self.dated_categories("Category:(.+) births")
    #self.find_births(birth_cats)
    # death_cats = self.dated_categories("Category:(.+) deaths")
    # self.find_deaths(death_cats)
=======
    birth_cats = self.dated_categories("Category:(.+) births")
    self.find_births(birth_cats)
    death_cats = self.dated_categories("Category:(.+) deaths")
    self.find_deaths(death_cats)
>>>>>>> 3f6f7c04
    inc_cats = self.dated_categories("Category:(.+) established in (.+)", 2)
    self.find_inceptions(inc_cats)

if __name__ == '__main__':
  extract_dates = ExtractDates()
  #extract_dates.test_record()
  extract_dates.run()
<|MERGE_RESOLUTION|>--- conflicted
+++ resolved
@@ -22,10 +22,7 @@
 class ExtractDates:
   def __init__(self):
     self.kb = sling.Store()
-<<<<<<< HEAD
-=======
     self.kb.lockgc()
->>>>>>> 3f6f7c04
     self.kb.load("local/data/e/wiki/kb.sling", snapshot=True)
     self.instanceof = self.kb['P31']
     self.has_part = self.kb['P527']
@@ -142,8 +139,6 @@
 
   def find_deaths(self, death_cats):
     self.out_file = "local/data/e/wikibot/death-dates.rec"
-<<<<<<< HEAD
-=======
     record_file = sling.RecordWriter(self.out_file)
     records = 0
 
@@ -182,53 +177,11 @@
 
   def find_births(self, birth_cats):
     self.out_file = "local/data/e/wikibot/birth-dates.rec"
->>>>>>> 3f6f7c04
     record_file = sling.RecordWriter(self.out_file)
     records = 0
 
     for item in self.kb:
       if self.human not in item(self.instanceof): continue
-<<<<<<< HEAD
-      if item[self.date_of_death] is not None: continue
-      cat_dates = []
-      # Collect all the item's death categories in cat_dates
-      for cat in item(self.item_category):
-        cat_death_date = death_cats.get(cat)
-        if cat_death_date is None: continue
-        cat_dates.append((cat, cat_death_date))
-      if not cat_dates: continue # no death categories found for item
-      msd = self.most_specific_date(cat_dates)
-      if msd is None: continue
-      (death_cat, death_date) = msd
-      records += 1
-      store = sling.Store(self.kb)
-      facts = store.frame({
-        self.date_of_death: self.calendar.value(sling.Date(death_date))
-      })
-      provenance = store.frame({
-        self.category: death_cat,
-        self.method: "Member of a death category, '" + death_cat.name + "'"
-      })
-      fact = store.frame({
-        self.item: item,
-        self.facts: facts,
-        self.provenance: provenance
-      })
-      record_file.write(item.id, fact.data(binary=True))
-
-    record_file.close()
-    print records, "death date records written to file:", self.out_file
-    print self.conflicts, "conflicts encountered"
-
-  def find_births(self, birth_cats):
-    self.out_file = "local/data/e/wikibot/birth-dates.rec"
-    record_file = sling.RecordWriter(self.out_file)
-    records = 0
-
-    for item in self.kb:
-      if self.human not in item(self.instanceof): continue
-=======
->>>>>>> 3f6f7c04
       if item[self.date_of_birth] is not None: continue
       cat_dates = []
       # Collect all the item's birth categories in cat_dates
@@ -260,46 +213,14 @@
     print records, "birth date records written to file:", self.out_file
     print self.conflicts, "conflicts encountered"
 
-  def test_record(self):
-    store = sling.Store(self.kb)
-    test_file = "local/data/e/wikibot/test-birth-dates.rec"
-    record_file = sling.RecordWriter(test_file)
-    item = store["Q4115189"] # test item
-    birth_cat = store["Q9721210"] # 1960s births
-    birth_date = 196
-    facts = store.frame({
-      self.date_of_birth: self.calendar.value(sling.Date(birth_date))
-    })
-    provenance = store.frame({
-      self.category: birth_cat,
-      self.method: "Member of a birth category, '" + birth_cat.name + "'"
-    })
-    fact = store.frame({
-      self.item: item,
-      self.facts: facts,
-      self.provenance: provenance
-    })
-    record_file.write(item.id, fact.data(binary=True))
-
-    record_file.close()
-    print 1, "birth date records written to file:", test_file
-
   def run(self):
-<<<<<<< HEAD
-    #birth_cats = self.dated_categories("Category:(.+) births")
-    #self.find_births(birth_cats)
-    # death_cats = self.dated_categories("Category:(.+) deaths")
-    # self.find_deaths(death_cats)
-=======
     birth_cats = self.dated_categories("Category:(.+) births")
     self.find_births(birth_cats)
     death_cats = self.dated_categories("Category:(.+) deaths")
     self.find_deaths(death_cats)
->>>>>>> 3f6f7c04
     inc_cats = self.dated_categories("Category:(.+) established in (.+)", 2)
     self.find_inceptions(inc_cats)
 
 if __name__ == '__main__':
   extract_dates = ExtractDates()
-  #extract_dates.test_record()
   extract_dates.run()
