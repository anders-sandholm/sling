--- conflicted
+++ resolved
@@ -82,12 +82,6 @@
 * We currently do not support OSX, but you can check out
   [issue #189](https://github.com/google/sling/issues/189) for help on building
   on OSX.
-<<<<<<< HEAD
-* Similarly, we do not support Windows Subsystem Linux (WSL), but you can check
-  out [issue #291](https://github.com/google/sling/issues/291) for help on
-  building on Windows Subsystem Linux (WSL).
-=======
 * Similarly, we do not support Windows, but you can check out
   [issue #296](https://github.com/google/sling/issues/296) for help on
   building SLING on Windows Subsystem for Linux (WSL).
->>>>>>> 66fb7fb0
